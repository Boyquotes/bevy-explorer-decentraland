--- conflicted
+++ resolved
@@ -26,11 +26,6 @@
 }
 
 module.exports.getHeaders = async function (body) { 
-<<<<<<< HEAD
-    return {
-        headers: await Deno.core.ops.op_signed_fetch_headers(body.url, body.init?.method)
-    };
-=======
     const result = await Deno.core.ops.op_signed_fetch_headers(body.url, body.init?.method)
 
     const headers = {}
@@ -40,5 +35,4 @@
     return {
         headers
     }
->>>>>>> b803aefd
 }