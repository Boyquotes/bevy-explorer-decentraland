use std::{path::PathBuf, sync::Mutex};

use std::{collections::BTreeMap, fs::File, io::Write};

use bevy::{
    app::{PluginGroupBuilder, ScheduleRunnerPlugin},
    diagnostic::DiagnosticsPlugin,
    log::LogPlugin,
    prelude::*,
    render::mesh::MeshPlugin,
    time::TimePlugin,
    utils::{HashMap, Instant},
};
use itertools::Itertools;
use once_cell::sync::Lazy;

use crate::{
    dcl_component::{
        transform_and_parent::DclTransformAndParent, DclReader, DclWriter, SceneCrdtTimestamp,
        SceneEntityId,
    },
    scene_runner::{
        process_lifecycle, receive_scene_updates, send_scene_updates, update_scene_priority,
        update_world::{
            transform_and_parent::process_transform_and_parent_updates, CrdtLWWStateComponent,
        },
        LoadSceneEvent, RendererSceneContext, SceneDefinition, SceneEntity, SceneLoopSchedule,
        SceneRunnerPlugin, SceneUpdates,
    },
};

<<<<<<< HEAD
use super::PrimaryCamera;

=======
>>>>>>> d7127bc1
pub struct TestPlugins;

pub static LOG_ADDED: Lazy<Mutex<bool>> = Lazy::new(|| Default::default());

impl PluginGroup for TestPlugins {
    fn build(self) -> PluginGroupBuilder {
        let builder = PluginGroupBuilder::start::<Self>();

        let mut log_added = LOG_ADDED.lock().unwrap();
        let builder = if !*log_added {
            *log_added = true;
            builder.add(LogPlugin::default())
        } else {
            builder
        };

        builder
            .add(TaskPoolPlugin::default())
            .add(TypeRegistrationPlugin::default())
            .add(FrameCountPlugin::default())
            .add(TimePlugin::default())
            .add(ScheduleRunnerPlugin::default())
            .add(TransformPlugin::default())
            .add(HierarchyPlugin::default())
            .add(DiagnosticsPlugin::default())
            .add(AssetPlugin::default())
            .add(MeshPlugin)
    }
}

fn init_test_app(script: &str) -> App {
    let mut app = App::new();

    // Add our systems
    app.add_plugins(TestPlugins);
    app.add_asset::<Shader>();
    app.add_plugin(MaterialPlugin::<StandardMaterial>::default());
    app.add_plugin(SceneRunnerPlugin);

    // copy path so we can pass it into the closure
    let path = script.to_owned();

<<<<<<< HEAD
    // startup system to create camera and fire load event
    app.add_startup_system(
        move |mut commands: Commands, mut ev: EventWriter<LoadSceneEvent>| {
            commands.spawn((Camera3dBundle::default(), PrimaryCamera));
            ev.send(LoadSceneEvent {
                scene: SceneDefinition {
                    path: path.clone(),
                    offset: Default::default(),
                    visible: true,
                },
            })
        },
    );

    // replace the scene loop schedule with a dummy so we can better control it
    app.world.remove_resource::<SceneLoopSchedule>().unwrap();
    app.world.insert_resource(SceneLoopSchedule {
        schedule: Schedule::new(),
        end_time: Instant::now(),
    });

    // replace the scene loop schedule with a dummy so we can better control it
    app.world.remove_resource::<SceneLoopSchedule>().unwrap();
    app.world.insert_resource(SceneLoopSchedule {
        schedule: Schedule::new(),
        end_time: Instant::now(),
=======
    // startup system to fire load event
    app.add_startup_system(move |mut ev: EventWriter<LoadSceneEvent>| {
        ev.send(LoadSceneEvent {
            scene: SceneDefinition {
                path: path.clone(),
                offset: Default::default(),
                visible: true,
            },
        })
>>>>>>> d7127bc1
    });

    // replace the scene loop schedule with a dummy so we can better control it
    app.world.remove_resource::<SceneLoopSchedule>().unwrap();
    app.world.insert_resource(SceneLoopSchedule {
        schedule: Schedule::new(),
        end_time: Instant::now(),
    });

    // run app once to get the scene initialized
    app.update();

    app
}

// check output vs file
#[cfg(not(feature = "gen-tests"))]
macro_rules! assert_output_eq {
    ($result:ident, $path:expr) => {
        assert_eq!(
            $result.replace("\r", ""),
            include_str!($path).replace("\r", "")
        )
    };
}

// write output to file
#[allow(dead_code)]
fn write_expected(expected: String, filename: &str) {
    let mut path = PathBuf::from(file!());
    path.pop();
    path.push(filename);
    let mut f = File::create(path.clone()).unwrap();
    f.write_all(expected.as_bytes()).unwrap();
}

macro_rules! check_or_write {
    ($testdata:ident, $filename:expr) => {
        #[cfg(feature = "gen-tests")]
        write_expected($testdata, $filename);
        #[cfg(not(feature = "gen-tests"))]
        assert_output_eq!($testdata, $filename);
    };
}

fn make_graph(app: &mut App) -> String {
    let mut scene_query = app
        .world
        .query_filtered::<Entity, With<RendererSceneContext>>();
    assert_eq!(scene_query.iter(&app.world).len(), 1);
    let root = scene_query.iter(&app.world).next().unwrap();

    let mut scene_entity_query = app.world.query::<(&SceneEntity, Option<&Children>)>();
    let mut graph_nodes = HashMap::default();
    let mut graph = petgraph::Graph::<_, ()>::new();
    let mut to_check = vec![root];

    while let Some(ent) = to_check.pop() {
        debug!("current: {ent:?}, to_check: {to_check:?}");
        let Ok((scene_entity, maybe_children)) = scene_entity_query.get(&app.world, ent) else {
            panic!()
        };
        assert_eq!(scene_entity.root, root);

        let graph_node = *graph_nodes
            .entry(ent)
            .or_insert_with(|| graph.add_node(scene_entity.scene_entity_id.to_string()));

        if let Some(children) = maybe_children {
            let sorted_children_with_scene_id: BTreeMap<_, _> = children
                .iter()
                .map(|c| {
                    (
                        scene_entity_query
                            .get(&app.world, *c)
                            .unwrap()
                            .0
                            .scene_entity_id,
                        c,
                    )
                })
                .collect();

            to_check.extend(sorted_children_with_scene_id.values().copied());
            for (child_id, child_ent) in sorted_children_with_scene_id.into_iter() {
                debug!(
                    "child of {:?}/{} -> {:?}/{}",
                    ent, scene_entity.scene_entity_id, child_ent, child_id
                );
                let child_graph_node = *graph_nodes
                    .entry(*child_ent)
                    .or_insert_with(|| graph.add_node(child_id.to_string()));
                graph.add_edge(graph_node, child_graph_node, ());
            }
        }
    }

    let dot = petgraph::dot::Dot::with_config(&graph, &[petgraph::dot::Config::EdgeNoLabel]);
    format!("{:?}", dot)
}

fn make_reparent_buffer(parent: u16) -> Vec<u8> {
    let parent = SceneEntityId {
        id: parent,
        generation: 0,
    };
    let mut writer = DclWriter::new(48);
    writer.write(&DclTransformAndParent {
        parent,
        ..Default::default()
    });
    writer.into()
}

fn run_single_update(app: &mut App) {
    // run once
    while app.world.resource_mut::<SceneUpdates>().jobs_in_flight == 0 {
        // set last update time to zero so the scheduler doesn't freak out
        app.world
            .query::<&mut RendererSceneContext>()
            .single_mut(&mut app.world)
            .last_sent = 0.0;
        Schedule::new()
            .add_systems((update_scene_priority, send_scene_updates).chain())
            .run(&mut app.world);
    }
    assert_eq!(app.world.resource_mut::<SceneUpdates>().jobs_in_flight, 1);

    while app.world.resource_mut::<SceneUpdates>().jobs_in_flight == 1 {
        // run the receiver and lifecycle part of the schedule
        Schedule::new()
            .add_systems(
                (
                    receive_scene_updates,
                    process_lifecycle,
                    apply_system_buffers,
                    process_transform_and_parent_updates,
                )
                    .chain(),
            )
            .run(&mut app.world);
    }

    // make sure we got the one response
    assert_eq!(app.world.resource_mut::<SceneUpdates>().jobs_in_flight, 0);
}

// basic hierarchy test
#[test]
fn flat_hierarchy() {
    // Setup app
    let mut app = init_test_app("tests/flat_hierarchy");

    let graph = make_graph(&mut app);
    check_or_write!(graph, "expected/flat_hierarchy_onStart.dot");

    info!("running update");

    // onUpdate
    run_single_update(&mut app);

    let graph = make_graph(&mut app);
    check_or_write!(graph, "expected/flat_hierarchy_onUpdate.dot");
}

// test moving entities out of a hierarchy
#[test]
fn reparenting() {
    // Setup app
    let mut app = init_test_app("tests/reparenting");

    // onUpdate
    run_single_update(&mut app);

    let graph = make_graph(&mut app);
    check_or_write!(graph, "expected/reparenting_1.dot");

    // onUpdate
    run_single_update(&mut app);
    let graph = make_graph(&mut app);
    check_or_write!(graph, "expected/reparenting_2.dot");
}

// test creating parents late
#[test]
fn late_entities() {
    // Setup app
    let mut app = init_test_app("tests/late_entities");

    // onUpdate
    run_single_update(&mut app);

    let graph = make_graph(&mut app);
    check_or_write!(graph, "expected/late_entities_1.dot");

    // onUpdate
    run_single_update(&mut app);
    let graph = make_graph(&mut app);
    check_or_write!(graph, "expected/late_entities_2.dot");

    // onUpdate
    run_single_update(&mut app);
    let graph = make_graph(&mut app);
    check_or_write!(graph, "expected/late_entities_3.dot");
}

#[test]
fn cyclic_recovery() {
    let states = [(3, 1), (1, 2), (2, 3), (3, 0)]
        .into_iter()
        .enumerate()
        .map(|(timestamp, (ent, par))| {
            (
                SceneEntityId {
                    id: ent,
                    generation: 0,
                },
                SceneCrdtTimestamp(timestamp as u32),
                make_reparent_buffer(par),
            )
        });

    for messages in states.permutations(4) {
        // create new app instance
        let mut app = init_test_app("tests/empty_scene");
        // add lww state
        let scene_entity = app
            .world
            .query_filtered::<Entity, With<RendererSceneContext>>()
            .single(&mut app.world);
        app.world
            .entity_mut(scene_entity)
            .insert(CrdtLWWStateComponent::<DclTransformAndParent>::default());

        for ix in 0..4 {
            let (dcl_entity, timestamp, data) = &messages[ix];
            let (mut scene_context, mut crdt_state) = app
                .world
                .query::<(
                    &mut RendererSceneContext,
                    &mut CrdtLWWStateComponent<DclTransformAndParent>,
                )>()
                .single_mut(&mut app.world);

            // initialize the scene entity
            if scene_context.bevy_entity(*dcl_entity).is_none() {
                scene_context.nascent.insert(*dcl_entity);
            }

            // add next message
            let reader = &mut DclReader::new(&data);
            crdt_state.try_update(*dcl_entity, *timestamp, Some(reader));

            // run systems
            Schedule::new()
                .add_systems(
                    (
                        process_lifecycle,
                        apply_system_buffers,
                        process_transform_and_parent_updates,
                    )
                        .chain(),
                )
                .run(&mut app.world);
        }
        let graph = make_graph(&mut app);
        check_or_write!(graph, "expected/cyclic_recovery.dot");
    }
}<|MERGE_RESOLUTION|>--- conflicted
+++ resolved
@@ -29,11 +29,8 @@
     },
 };
 
-<<<<<<< HEAD
 use super::PrimaryCamera;
 
-=======
->>>>>>> d7127bc1
 pub struct TestPlugins;
 
 pub static LOG_ADDED: Lazy<Mutex<bool>> = Lazy::new(|| Default::default());
@@ -76,7 +73,6 @@
     // copy path so we can pass it into the closure
     let path = script.to_owned();
 
-<<<<<<< HEAD
     // startup system to create camera and fire load event
     app.add_startup_system(
         move |mut commands: Commands, mut ev: EventWriter<LoadSceneEvent>| {
@@ -103,17 +99,6 @@
     app.world.insert_resource(SceneLoopSchedule {
         schedule: Schedule::new(),
         end_time: Instant::now(),
-=======
-    // startup system to fire load event
-    app.add_startup_system(move |mut ev: EventWriter<LoadSceneEvent>| {
-        ev.send(LoadSceneEvent {
-            scene: SceneDefinition {
-                path: path.clone(),
-                offset: Default::default(),
-                visible: true,
-            },
-        })
->>>>>>> d7127bc1
     });
 
     // replace the scene loop schedule with a dummy so we can better control it
